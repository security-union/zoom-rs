--- conflicted
+++ resolved
@@ -40,9 +40,6 @@
 
     pub client: VideoCallClient,
 
-    #[prop_or_default]
-    pub email: String,
-
     pub share_screen: bool,
 
     pub mic_enabled: bool,
@@ -57,18 +54,12 @@
     fn create(ctx: &Context<Self>) -> Self {
         let client = &ctx.props().client;
         Self {
-<<<<<<< HEAD
             camera: CameraEncoder::new(client.clone(), VIDEO_ELEMENT_ID),
             microphone: MicrophoneEncoder::new(client.clone()),
             screen: ScreenEncoder::new(client.clone()),
-=======
-            camera: CameraEncoder::new(aes.clone()),
-            microphone: MicrophoneEncoder::new(aes.clone()),
-            screen: ScreenEncoder::new(aes),
             share_screen: ctx.props().share_screen,
             mic_enabled: ctx.props().mic_enabled,
             video_enabled: ctx.props().video_enabled,
->>>>>>> 9deb407c
         }
     }
 
