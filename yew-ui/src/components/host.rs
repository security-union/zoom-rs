use gloo_timers::callback::Timeout;
use log::debug;
use videocall_client::{CameraEncoder, MicrophoneEncoder, ScreenEncoder, VideoCallClient};

use std::fmt::Debug;
use yew::prelude::*;

use crate::components::device_selector::DeviceSelector;

const VIDEO_ELEMENT_ID: &str = "webcam";

pub enum Msg {
    Start,
    EnableScreenShare,
    DisableScreenShare,
    EnableMicrophone(bool),
    DisableMicrophone,
    EnableVideo(bool),
    DisableVideo,
    AudioDeviceChanged(String),
    VideoDeviceChanged(String),
}

pub struct Host {
    pub camera: CameraEncoder,
    pub microphone: MicrophoneEncoder,
    pub screen: ScreenEncoder,
    pub share_screen: bool,
    pub mic_enabled: bool,
    pub video_enabled: bool,
}

#[derive(Properties, Debug, PartialEq)]
pub struct MeetingProps {
    #[prop_or_default]
    pub id: String,

    pub client: VideoCallClient,
<<<<<<< HEAD

    #[prop_or_default]
    pub email: String,
=======
>>>>>>> b875107c

    pub share_screen: bool,

    pub mic_enabled: bool,

    pub video_enabled: bool,
}

impl Component for Host {
    type Message = Msg;
    type Properties = MeetingProps;

    fn create(ctx: &Context<Self>) -> Self {
        let client = &ctx.props().client;
        Self {
            camera: CameraEncoder::new(client.clone(), VIDEO_ELEMENT_ID),
            microphone: MicrophoneEncoder::new(client.clone()),
            screen: ScreenEncoder::new(client.clone()),
<<<<<<< HEAD
=======
            share_screen: ctx.props().share_screen,
            mic_enabled: ctx.props().mic_enabled,
            video_enabled: ctx.props().video_enabled,
>>>>>>> b875107c
        }
    }

    fn rendered(&mut self, ctx: &Context<Self>, first_render: bool) {
        // Determine if we should start/stop screen share.
        if self.screen.set_enabled(ctx.props().share_screen) && ctx.props().share_screen {
            self.share_screen = ctx.props().share_screen;
            ctx.link().send_message(Msg::EnableScreenShare);
        } else if self.share_screen != ctx.props().share_screen {
            self.share_screen = ctx.props().share_screen;
            ctx.link().send_message(Msg::DisableScreenShare);
        }
        // Determine if we should start/stop microphone.
        if self.microphone.set_enabled(ctx.props().mic_enabled) {
            self.mic_enabled = ctx.props().mic_enabled;
            ctx.link()
                .send_message(Msg::EnableMicrophone(ctx.props().mic_enabled));
        } else if self.mic_enabled != ctx.props().mic_enabled {
            self.mic_enabled = ctx.props().mic_enabled;
            ctx.link().send_message(Msg::DisableMicrophone)
        }
        // Determine if we should start/stop video.
        if self.camera.set_enabled(ctx.props().video_enabled) {
            self.video_enabled = ctx.props().video_enabled;
            ctx.link()
                .send_message(Msg::EnableVideo(ctx.props().video_enabled));
        } else if self.video_enabled != ctx.props().video_enabled {
            self.video_enabled = ctx.props().video_enabled;
            ctx.link().send_message(Msg::DisableVideo)
        }

        if first_render {
            ctx.link().send_message(Msg::Start);
        }
    }

    fn update(&mut self, ctx: &Context<Self>, msg: Self::Message) -> bool {
        match msg {
            Msg::EnableScreenShare => {
                self.screen.start();
<<<<<<< HEAD
=======
                true
            }
            Msg::DisableScreenShare => {
                self.screen.stop();
>>>>>>> b875107c
                true
            }
            Msg::Start => true,
            Msg::EnableMicrophone(should_enable) => {
                if !should_enable {
                    return true;
                }
                self.microphone.start();
<<<<<<< HEAD
=======
                true
            }
            Msg::DisableMicrophone => {
                self.microphone.stop();
>>>>>>> b875107c
                true
            }
            Msg::EnableVideo(should_enable) => {
                if !should_enable {
                    return true;
                }

                self.camera.start();
<<<<<<< HEAD
=======
                true
            }
            Msg::DisableVideo => {
                self.camera.stop();
>>>>>>> b875107c
                true
            }
            Msg::AudioDeviceChanged(audio) => {
                if self.microphone.select(audio) {
                    let link = ctx.link().clone();
                    let timeout = Timeout::new(1000, move || {
                        link.send_message(Msg::EnableMicrophone(true));
                    });
                    timeout.forget();
                }
                false
            }
            Msg::VideoDeviceChanged(video) => {
                if self.camera.select(video) {
                    let link = ctx.link().clone();
                    let timeout = Timeout::new(1000, move || {
                        link.send_message(Msg::EnableVideo(true));
                    });
                    timeout.forget();
                }
                false
            }
        }
    }

    fn view(&self, ctx: &Context<Self>) -> Html {
        let mic_callback = ctx.link().callback(Msg::AudioDeviceChanged);
        let cam_callback = ctx.link().callback(Msg::VideoDeviceChanged);
        html! {
            <>
                <video class="self-camera" autoplay=true id={VIDEO_ELEMENT_ID}></video>
                <DeviceSelector on_microphone_select={mic_callback} on_camera_select={cam_callback}/>
            </>
        }
    }

    fn destroy(&mut self, _ctx: &Context<Self>) {
        debug!("destroying");
        self.camera.stop();
        self.microphone.stop();
        self.screen.stop();
    }
}<|MERGE_RESOLUTION|>--- conflicted
+++ resolved
@@ -36,12 +36,6 @@
     pub id: String,
 
     pub client: VideoCallClient,
-<<<<<<< HEAD
-
-    #[prop_or_default]
-    pub email: String,
-=======
->>>>>>> b875107c
 
     pub share_screen: bool,
 
@@ -60,12 +54,9 @@
             camera: CameraEncoder::new(client.clone(), VIDEO_ELEMENT_ID),
             microphone: MicrophoneEncoder::new(client.clone()),
             screen: ScreenEncoder::new(client.clone()),
-<<<<<<< HEAD
-=======
             share_screen: ctx.props().share_screen,
             mic_enabled: ctx.props().mic_enabled,
             video_enabled: ctx.props().video_enabled,
->>>>>>> b875107c
         }
     }
 
@@ -106,13 +97,10 @@
         match msg {
             Msg::EnableScreenShare => {
                 self.screen.start();
-<<<<<<< HEAD
-=======
                 true
             }
             Msg::DisableScreenShare => {
                 self.screen.stop();
->>>>>>> b875107c
                 true
             }
             Msg::Start => true,
@@ -121,28 +109,21 @@
                     return true;
                 }
                 self.microphone.start();
-<<<<<<< HEAD
-=======
                 true
             }
             Msg::DisableMicrophone => {
                 self.microphone.stop();
->>>>>>> b875107c
                 true
             }
             Msg::EnableVideo(should_enable) => {
                 if !should_enable {
                     return true;
                 }
-
                 self.camera.start();
-<<<<<<< HEAD
-=======
                 true
             }
             Msg::DisableVideo => {
                 self.camera.stop();
->>>>>>> b875107c
                 true
             }
             Msg::AudioDeviceChanged(audio) => {
