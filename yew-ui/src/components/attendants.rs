use std::collections::HashMap;
use std::sync::Arc;

use crate::constants::AUDIO_CHANNELS;
use crate::constants::AUDIO_CODEC;
use crate::constants::AUDIO_SAMPLE_RATE;
use crate::constants::VIDEO_CODEC;
use crate::constants::WEBTRANSPORT_HOST;
use crate::model::configure_audio_context;
use crate::model::EncodedVideoChunkTypeWrapper;
use crate::model::MediaPacketWrapper;
use crate::{components::host::Host, constants::ACTIX_WEBSOCKET};
use gloo::timers::callback::Interval;
use gloo_console::log;
use js_sys::Boolean;
use js_sys::JsString;
use js_sys::Reflect;
use js_sys::Uint8Array;
use protobuf::Message;
use types::protos::media_packet::media_packet;
use types::protos::media_packet::media_packet::MediaType;
use types::protos::media_packet::MediaPacket;
use wasm_bindgen::prelude::Closure;
use wasm_bindgen::JsCast;
use wasm_bindgen::JsValue;
use wasm_bindgen_futures::JsFuture;

use web_sys::*;
use yew::prelude::*;
use yew::virtual_dom::VNode;
use yew::{html, Component, Context, Html};
use yew_websocket::websocket::{WebSocketService, WebSocketStatus, WebSocketTask};
use yew_webtransport::webtransport::{
    process_binary, WebTransportService, WebTransportStatus, WebTransportTask,
};

use super::device_permissions::request_permissions;
use super::video_decoder_with_buffer::VideoDecoderWithBuffer;

// This is important https://plnkr.co/edit/1yQd8ozGXlV9bwK6?preview
// https://github.com/WebAudio/web-audio-api-v2/issues/133

#[derive(Debug)]
pub enum WsAction {
    Connect(bool),
    Connected,
    Disconnect,
    Lost,
    RequestMediaPermissions,
    MediaPermissionsGranted,
    MediaPermissionsError(String),
    Log(String),
}

#[derive(Debug)]
pub enum Connection {
    WebSocket(WebSocketTask),
    WebTransport(WebTransportTask),
}

#[derive(Debug)]
pub enum MeetingAction {
    ToggleScreenShare,
    ToggleMicMute,
    ToggleVideoOnOff,
}

pub enum Msg {
    WsAction(WsAction),
    MeetingAction(MeetingAction),
    OnInboundMedia(MediaPacketWrapper),
    OnOutboundPacket(MediaPacket),
    OnDatagram(Vec<u8>),
    OnUniStream(WebTransportReceiveStream),
    OnBidiStream(WebTransportBidirectionalStream),
    OnMessage(Vec<u8>, WebTransportMessageType),
}

impl From<WsAction> for Msg {
    fn from(action: WsAction) -> Self {
        Msg::WsAction(action)
    }
}

impl From<MeetingAction> for Msg {
    fn from(action: MeetingAction) -> Self {
        Msg::MeetingAction(action)
    }
}

#[derive(Properties, Debug, PartialEq)]
pub struct AttendantsComponentProps {
    #[prop_or_default]
    pub id: String,

    #[prop_or_default]
    pub media_packet: MediaPacket,

    #[prop_or_default]
    pub email: String,

    pub webtransport_enabled: bool,
}

#[derive(Clone, Debug, PartialEq, Eq)]
pub enum WebTransportMessageType {
    Datagram,
    UnidirectionalStream,
    BidirectionalStream,
    Unknown,
}

pub struct AttendantsComponent {
    pub connection: Option<Connection>,
    pub media_packet: MediaPacket,
    pub connected: bool,
    pub connected_peers: HashMap<String, ClientSubscription>,
    pub sorted_connected_peers_keys: Vec<String>,
    pub outbound_audio_buffer: [u8; 2000],
    pub share_screen: bool,
    pub webtransport_enabled: bool,
    pub mic_enabled: bool,
    pub video_enabled: bool,
    pub heartbeat: Option<Interval>,
    pub error: Option<String>,
    pub media_access_granted: bool,
    pub stream_buffer: Vec<u8>,
}

pub struct ClientSubscription {
    pub video_decoder: VideoDecoderWithBuffer,
    pub screen_decoder: VideoDecoderWithBuffer,
    pub audio_decoder: AudioDecoder,
    pub waiting_for_video_keyframe: bool,
    pub waiting_for_audio_keyframe: bool,
    pub waiting_for_screen_keyframe: bool,
    pub error_audio: Closure<dyn FnMut(JsValue)>,
    pub error_video: Closure<dyn FnMut(JsValue)>,
    pub error_screen: Closure<dyn FnMut(JsValue)>,
    pub audio_output: Closure<dyn FnMut(web_sys::AudioData)>,
    pub video_output: Closure<dyn FnMut(JsValue)>,
    pub screen_output: Closure<dyn FnMut(JsValue)>,
}

pub fn connect_websocket(
    ctx: &Context<AttendantsComponent>,
    email: &str,
    id: &str,
) -> anyhow::Result<WebSocketTask> {
    let callback = ctx.link().callback(Msg::OnInboundMedia);
    let notification = ctx.link().batch_callback(|status| match status {
        WebSocketStatus::Opened => Some(WsAction::Connected.into()),
        WebSocketStatus::Closed | WebSocketStatus::Error => Some(WsAction::Lost.into()),
    });
    let url = format!("{}/{}/{}", ACTIX_WEBSOCKET, email, id);
    log!("Connecting to ", &url);
    let task = WebSocketService::connect(&url, callback, notification)?;
    Ok(task)
}

pub fn connect_webtransport(
    ctx: &Context<AttendantsComponent>,
    email: &str,
    id: &str,
) -> anyhow::Result<WebTransportTask> {
    let on_datagram = ctx.link().callback(|d| Msg::OnDatagram(d));
    let on_unidirectional_stream = ctx.link().callback(|d| Msg::OnUniStream(d));
    let on_bidirectional_stream = ctx.link().callback(|d| Msg::OnBidiStream(d));
    let notification = ctx.link().batch_callback(|status| match status {
        WebTransportStatus::Opened => Some(WsAction::Connected.into()),
        WebTransportStatus::Closed | WebTransportStatus::Error => Some(WsAction::Lost.into()),
    });
    let url = format!("{}/{}/{}", WEBTRANSPORT_HOST, email, id);
    let task = WebTransportService::connect(
        &url,
        on_datagram,
        on_unidirectional_stream,
        on_bidirectional_stream,
        notification,
    )?;
    Ok(task)
}

impl Component for AttendantsComponent {
    type Message = Msg;
    type Properties = AttendantsComponentProps;

    fn create(ctx: &Context<Self>) -> Self {
        let connected_peers: HashMap<String, ClientSubscription> = HashMap::new();
        let webtransport_enabled = ctx.props().webtransport_enabled;
        Self {
            connection: None,
            connected: false,
            media_packet: MediaPacket::default(),
            connected_peers,
            sorted_connected_peers_keys: vec![],
            outbound_audio_buffer: [0; 2000],
            share_screen: false,
            mic_enabled: false,
            video_enabled: false,
<<<<<<< HEAD
            webtransport_enabled,
=======
            webtransport_enabled: *WEBTRANSPORT_ENABLED,
>>>>>>> b6258039
            heartbeat: None,
            error: None,
            media_access_granted: false,
            stream_buffer: vec![],
        }
    }

    fn update(&mut self, ctx: &Context<Self>, msg: Self::Message) -> bool {
        match msg {
            Msg::WsAction(action) => match action {
                WsAction::Connect(webtransport) => {
                    log!("webtransport connect = {}", webtransport);
                    let id = ctx.props().id.clone();
                    let email = ctx.props().email.clone();
                    if !webtransport {
                        let task = connect_websocket(ctx, &email, &id).map_err(|e| {
                            ctx.link().send_message(WsAction::Log(format!(
                                "WebSocket connect failed: {}",
                                e.to_string()
                            )));
                            false
                        });
                        if task.is_err() {
                            return false;
                        }
                        let task = task.unwrap();
                        self.connection = Some(Connection::WebSocket(task));
                    } else {
                        let task = connect_webtransport(ctx, &email, &id).map_err(|e| {
                            ctx.link().send_message(WsAction::Log(format!(
                                "WebTransport connect failed: {}",
                                e.to_string()
                            )));
                            log!("falling back to WebSocket");
                            ctx.link().send_message(WsAction::Connect(false));
                            false
                        });
                        if task.is_err() {
                            return false;
                        }
                        self.connection = Some(Connection::WebTransport(task.unwrap()));
                    }

                    let link = ctx.link().clone();
                    self.heartbeat = Some(Interval::new(1000, move || {
                        let media_packet = MediaPacket {
                            media_type: MediaType::HEARTBEAT.into(),
                            email: email.clone(),
                            timestamp: js_sys::Date::now(),
                            ..Default::default()
                        };
                        link.send_message(Msg::OnOutboundPacket(media_packet));
                    }));
                    true
                }
                WsAction::Disconnect => {
                    log!("Disconnect");
                    self.connection.take();
                    if let Some(heartbeat) = self.heartbeat.take() {
                        heartbeat.cancel();
                    }
                    self.connected = false;
                    true
                }
                WsAction::Connected => {
                    log!("Connected");
                    self.connected = true;
                    true
                }
                WsAction::Log(msg) => {
                    log!("{}", msg);
                    true
                }
                WsAction::Lost => {
                    log!("Lost");
                    self.connection.take();
                    let heartbeat = self.heartbeat.take();
                    match heartbeat {
                        Some(heartbeat) => {
                            heartbeat.cancel();
                        }
                        None => {}
                    }
                    self.connected = false;
                    false
                }
                WsAction::RequestMediaPermissions => {
                    let future = request_permissions();
                    let link = ctx.link().clone();
                    wasm_bindgen_futures::spawn_local(async move {
                        match future.await {
                            Ok(_) => {
                                link.send_message(WsAction::MediaPermissionsGranted);
                            }
                            Err(_) => {
                                link.send_message(WsAction::MediaPermissionsError("Error requesting permissions. Please make sure to allow access to both camera and microphone.".to_string()));
                            }
                        }
                    });
                    false
                }
                WsAction::MediaPermissionsGranted => {
                    self.error = None;
                    self.media_access_granted = true;
                    ctx.link()
                        .send_message(WsAction::Connect(self.webtransport_enabled));
                    true
                }
                WsAction::MediaPermissionsError(error) => {
                    self.error = Some(error);
                    true
                }
            },
            Msg::OnInboundMedia(response) => {
                let packet = Arc::new(response.0);
                let email = packet.email.clone();
                let screen_canvas_id = { format!("screen-share-{}", &email) };
                let frame_type = packet.frame_type.clone();
                if let Some(peer) = self.connected_peers.get_mut(&email.clone()) {
                    match packet.media_type.unwrap() {
                        media_packet::MediaType::VIDEO => {
                            let chunk_type =
                                EncodedVideoChunkTypeWrapper::from(frame_type.as_str()).0;
                            if !peer.waiting_for_video_keyframe
                                || chunk_type == EncodedVideoChunkType::Key
                            {
                                if peer.video_decoder.state() == CodecState::Configured {
                                    peer.video_decoder.decode(packet.clone());
                                    peer.waiting_for_video_keyframe = false;
                                } else if peer.video_decoder.state() == CodecState::Closed {
                                    // Codec crashed, reconfigure it...
                                    self.connected_peers.remove(&email);
                                    // remove email from connected_peers_keys
                                    if let Some(index) = self
                                        .sorted_connected_peers_keys
                                        .iter()
                                        .position(|x| *x == email)
                                    {
                                        self.sorted_connected_peers_keys.remove(index);
                                    }
                                    self.insert_peer(email.clone(), screen_canvas_id);
                                }
                            }
                        }
                        media_packet::MediaType::AUDIO => {
                            let audio_data = &packet.data;
                            let audio_data_js: js_sys::Uint8Array =
                                js_sys::Uint8Array::new_with_length(audio_data.len() as u32);
                            audio_data_js.copy_from(audio_data.as_slice());
                            let chunk_type =
                                EncodedAudioChunkType::from_js_value(&JsValue::from(frame_type))
                                    .unwrap();
                            let mut audio_chunk = EncodedAudioChunkInit::new(
                                &audio_data_js.into(),
                                packet.timestamp,
                                chunk_type,
                            );
                            audio_chunk.duration(packet.duration);
                            let encoded_audio_chunk = EncodedAudioChunk::new(&audio_chunk).unwrap();
                            if !peer.waiting_for_audio_keyframe
                                || chunk_type == EncodedAudioChunkType::Key
                            {
                                if peer.audio_decoder.state() == CodecState::Configured {
                                    peer.audio_decoder.decode(&encoded_audio_chunk);
                                    peer.waiting_for_audio_keyframe = false;
                                } else if peer.audio_decoder.state() == CodecState::Closed {
                                    // Codec crashed, reconfigure it...
                                    self.connected_peers.remove(&email);
                                }
                            }
                        }
                        media_packet::MediaType::SCREEN => {
                            let chunk_type =
                                EncodedVideoChunkTypeWrapper::from(packet.frame_type.as_str()).0;
                            if !peer.waiting_for_screen_keyframe
                                || chunk_type == EncodedVideoChunkType::Key
                            {
                                if peer.screen_decoder.state() == CodecState::Configured {
                                    peer.screen_decoder.decode(packet.clone());
                                    peer.waiting_for_screen_keyframe = false;
                                    return true;
                                } else if peer.screen_decoder.state() == CodecState::Closed {
                                    // Codec crashed, reconfigure it...
                                    self.connected_peers.remove(&email);
                                    return true;
                                }
                            }
                        }
                        media_packet::MediaType::HEARTBEAT => {
                            return false;
                        }
                    }
                    false
                } else {
                    self.insert_peer(email.clone(), screen_canvas_id);
                    true
                }
            }
            Msg::OnOutboundPacket(media) => {
                if let Some(connection) = self.connection.take() {
                    match connection {
                        Connection::WebSocket(mut ws) => {
                            if self.connected {
                                match media
                                    .write_to_bytes()
                                    .map_err(|w| JsValue::from(format!("{:?}", w)))
                                {
                                    Ok(bytes) => {
                                        // log!("sending video packet: ", bytes.len(), " bytes");
                                        ws.send_binary(bytes);
                                    }
                                    Err(e) => {
                                        let packet_type = media.media_type.enum_value().unwrap();
                                        log!(
                                            "error sending {} packet: {:?}",
                                            JsValue::from(format!("{}", packet_type)),
                                            e
                                        );
                                    }
                                }
                                self.connection = Some(Connection::WebSocket(ws));
                            }
                        }
                        Connection::WebTransport(wt) => {
                            if self.connected {
                                match media
                                    .write_to_bytes()
                                    .map_err(|w| JsValue::from(format!("{:?}", w)))
                                {
                                    Ok(bytes) => {
                                        if bytes.len() < 1024 {
                                            WebTransportTask::send_datagram(
                                                wt.transport.clone(),
                                                bytes,
                                            );
                                        } else {
                                            WebTransportTask::send_unidirectional_stream(
                                                wt.transport.clone(),
                                                bytes,
                                            );
                                        }
                                    }
                                    Err(e) => {
                                        let packet_type = media.media_type.enum_value().unwrap();
                                        log!(
                                            "error sending {} packet: {:?}",
                                            JsValue::from(format!("{}", packet_type)),
                                            e
                                        );
                                    }
                                }
                                self.connection = Some(Connection::WebTransport(wt));
                            }
                        }
                    }
                }
                false
            }
            Msg::OnDatagram(bytes) => {
                let media_packet = MediaPacket::parse_from_bytes(&bytes)
                    .map_err(|e| JsValue::from(format!("{:?}", e)));
                if let Ok(media_packet) = media_packet {
                    ctx.link()
                        .send_message(Msg::OnInboundMedia(MediaPacketWrapper(media_packet)));
                    true
                } else {
                    false
                }
            }
            Msg::OnMessage(response, _message_type) => {
                self.stream_buffer.extend(response);
                let res = MediaPacket::parse_from_bytes(&self.stream_buffer);
                if let Ok(media_packet) = res {
                    self.stream_buffer.clear();
                    ctx.link()
                        .send_message(Msg::OnInboundMedia(MediaPacketWrapper(media_packet)));
                } else {
                    log!("failed to parse media packet");
                }
                true
            }
            Msg::OnUniStream(stream) => {
                if stream.is_undefined() {
                    log!("stream is undefined");
                    return true;
                }
                let incoming_datagrams: ReadableStreamDefaultReader =
                    stream.get_reader().unchecked_into();
                let callback = ctx
                    .link()
                    .callback(|d| Msg::OnMessage(d, WebTransportMessageType::UnidirectionalStream));
                wasm_bindgen_futures::spawn_local(async move {
                    loop {
                        let read_result = JsFuture::from(incoming_datagrams.read()).await;
                        match read_result {
                            Err(e) => {
                                let mut reason = WebTransportCloseInfo::default();
                                reason.reason(
                                    format!("Failed to read incoming datagrams {e:?}").as_str(),
                                );
                                break;
                            }
                            Ok(result) => {
                                let done = Reflect::get(&result, &JsString::from("done"))
                                    .unwrap()
                                    .unchecked_into::<Boolean>();
                                if done.is_truthy() {
                                    break;
                                }
                                let value: Uint8Array =
                                    Reflect::get(&result, &JsString::from("value"))
                                        .unwrap()
                                        .unchecked_into();
                                process_binary(&value, &callback);
                            }
                        }
                    }
                });
                true
            }
            Msg::OnBidiStream(stream) => {
                log!("OnBidiStream: ", &stream);
                if stream.is_undefined() {
                    log!("stream is undefined");
                    return true;
                }
                let readable: ReadableStreamDefaultReader =
                    stream.readable().get_reader().unchecked_into();
                let callback = ctx
                    .link()
                    .callback(|d| Msg::OnMessage(d, WebTransportMessageType::BidirectionalStream));
                wasm_bindgen_futures::spawn_local(async move {
                    loop {
                        log!("reading from stream");
                        let read_result = JsFuture::from(readable.read()).await;
                        match read_result {
                            Err(e) => {
                                let mut reason = WebTransportCloseInfo::default();
                                reason.reason(
                                    format!("Failed to read incoming datagrams {e:?}").as_str(),
                                );
                                break;
                            }
                            Ok(result) => {
                                let done = Reflect::get(&result, &JsString::from("done"))
                                    .unwrap()
                                    .unchecked_into::<Boolean>();
                                if done.is_truthy() {
                                    break;
                                }
                                let value: Uint8Array =
                                    Reflect::get(&result, &JsString::from("value"))
                                        .unwrap()
                                        .unchecked_into();
                                process_binary(&value, &callback);
                            }
                        }
                    }
                    log!("readable stream closed");
                });
                true
            }
            Msg::MeetingAction(action) => {
                match action {
                    MeetingAction::ToggleScreenShare => {
                        self.share_screen = !self.share_screen;
                    }
                    MeetingAction::ToggleMicMute => {
                        self.mic_enabled = !self.mic_enabled;
                    }
                    MeetingAction::ToggleVideoOnOff => {
                        self.video_enabled = !self.video_enabled;
                    }
                }
                true
            }
        }
    }

    fn view(&self, ctx: &Context<Self>) -> Html {
        let email = ctx.props().email.clone();
        let on_packet = ctx.link().callback(Msg::OnOutboundPacket);
        let media_access_granted = self.media_access_granted;
        let rows: Vec<VNode> = self
            .sorted_connected_peers_keys
            .iter()
            .map(|key| {
                let value = self.connected_peers.get(key).unwrap();
                let screen_share_css = if value.waiting_for_screen_keyframe {
                    "grid-item hidden"
                } else {
                    "grid-item"
                };
                html! {
                    <>
                        <div class={screen_share_css}>
                            // Canvas for Screen share.
                            <canvas id={format!("screen-share-{}", &key)}></canvas>
                            <h4 class="floating-name">{format!("{}-screen", &key)}</h4>
                        </div>
                        <div class="grid-item">
                            // One canvas for the User Video
                            <UserVideo id={key.clone()}></UserVideo>
                            <h4 class="floating-name">{key.clone()}</h4>
                        </div>
                    </>
                }
            })
            .collect();
        html! {
            <div class="grid-container">
                { self.error.as_ref().map(|error| html! { <p>{ error }</p> }) }
                { rows }
                <nav class="host">
                    <div class="controls">
                        <button
                            class="bg-yew-blue p-2 rounded-md text-white"
                            onclick={ctx.link().callback(|_| MeetingAction::ToggleScreenShare)}>
                            { if self.share_screen { "Stop Screen Share"} else { "Share Screen"} }
                        </button>
                        <button
                            class="bg-yew-blue p-2 rounded-md text-white"
                            onclick={ctx.link().callback(|_| MeetingAction::ToggleVideoOnOff)}>
                            { if !self.video_enabled { "Start Video"} else { "Stop Video"} }
                        </button>
                        <button
                            class="bg-yew-blue p-2 rounded-md text-white"
                            onclick={ctx.link().callback(|_| MeetingAction::ToggleMicMute)}>
                            { if !self.mic_enabled { "Unmute"} else { "Mute"} }
                            </button>
                        {if self.connection.is_none() {
                            html! {<button
                                class="bg-yew-blue p-2 rounded-md text-white"
                                disabled={self.connection.is_some() }
                                onclick={ctx.link().callback(|_| WsAction::RequestMediaPermissions)}>
                                { "Connect" }
                            </button>
                            }
                        } else {
                            html! {}
                        }}
                        <button
                            class="bg-yew-blue p-2 rounded-md text-white"
                            disabled={self.connection.is_none() }
                                onclick={ctx.link().callback(|_| WsAction::Disconnect)}>
                            { "Close" }
                        </button>
                    </div>
                    {
                        if media_access_granted {
                            html! {<Host on_packet={on_packet} email={email.clone()} share_screen={self.share_screen} mic_enabled={self.mic_enabled} video_enabled={self.video_enabled}/>}
                        } else {
                            html! {<></>}
                        }
                    }
                    <h4 class="floating-name">{email}</h4>
                </nav>
            </div>
        }
    }
}

impl AttendantsComponent {
    fn insert_peer(&mut self, email: String, screen_canvas_id: String) {
        let error_video = Closure::wrap(Box::new(move |e: JsValue| {
            log!(&e);
        }) as Box<dyn FnMut(JsValue)>);
        let error_audio = Closure::wrap(Box::new(move |e: JsValue| {
            log!(&e);
        }) as Box<dyn FnMut(JsValue)>);
        let audio_stream_generator =
            MediaStreamTrackGenerator::new(&MediaStreamTrackGeneratorInit::new("audio")).unwrap();
        // The audio context is used to reproduce audio.
        let _audio_context = configure_audio_context(&audio_stream_generator).unwrap();

        let audio_output = Closure::wrap(Box::new(move |audio_data: AudioData| {
            let writable = audio_stream_generator.writable();
            if writable.locked() {
                return;
            }
            if let Err(e) = writable.get_writer().map(|writer| {
                wasm_bindgen_futures::spawn_local(async move {
                    if let Err(e) = JsFuture::from(writer.ready()).await {
                        log!("write chunk error ", e);
                    }
                    if let Err(e) = JsFuture::from(writer.write_with_chunk(&audio_data)).await {
                        log!("write chunk error ", e);
                    };
                    writer.release_lock();
                });
            }) {
                log!("error", e);
            }
        }) as Box<dyn FnMut(AudioData)>);
        let audio_decoder = AudioDecoder::new(&AudioDecoderInit::new(
            error_audio.as_ref().unchecked_ref(),
            audio_output.as_ref().unchecked_ref(),
        ))
        .unwrap();
        audio_decoder.configure(&AudioDecoderConfig::new(
            AUDIO_CODEC,
            AUDIO_CHANNELS,
            AUDIO_SAMPLE_RATE,
        ));
        let canvas_email = email.clone();
        let document = window().unwrap().document().unwrap();
        let video_output = Closure::wrap(Box::new(move |original_chunk: JsValue| {
            let chunk = Box::new(original_chunk);
            let video_chunk = chunk.unchecked_into::<VideoFrame>();
            let width = video_chunk.coded_width();
            let height = video_chunk.coded_height();
            let video_chunk = video_chunk.unchecked_into::<HtmlImageElement>();
            let render_canvas = document
                .get_element_by_id(&canvas_email)
                .unwrap()
                .unchecked_into::<HtmlCanvasElement>();
            let ctx = render_canvas
                .get_context("2d")
                .unwrap()
                .unwrap()
                .unchecked_into::<CanvasRenderingContext2d>();
            render_canvas.set_width(width);
            render_canvas.set_height(height);
            if let Err(e) = ctx.draw_image_with_html_image_element(&video_chunk, 0.0, 0.0) {
                log!("error ", e);
            }
            video_chunk.unchecked_into::<VideoFrame>().close();
        }) as Box<dyn FnMut(JsValue)>);
        let video_decoder = VideoDecoderWithBuffer::new(&VideoDecoderInit::new(
            error_video.as_ref().unchecked_ref(),
            video_output.as_ref().unchecked_ref(),
        ))
        .unwrap();
        video_decoder.configure(&VideoDecoderConfig::new(VIDEO_CODEC));
        let screen_output = Closure::wrap(Box::new(move |original_chunk: JsValue| {
            let chunk = Box::new(original_chunk);
            let video_chunk = chunk.unchecked_into::<VideoFrame>();
            let width = video_chunk.coded_width();
            let height = video_chunk.coded_height();
            let render_canvas = window()
                .unwrap()
                .document()
                .unwrap()
                .get_element_by_id(&screen_canvas_id.clone())
                .unwrap()
                .unchecked_into::<HtmlCanvasElement>();
            render_canvas.set_width(width);
            render_canvas.set_height(height);
            let ctx = render_canvas
                .get_context("2d")
                .unwrap()
                .unwrap()
                .unchecked_into::<CanvasRenderingContext2d>();
            let video_chunk = video_chunk.unchecked_into::<HtmlImageElement>();

            if let Err(e) = ctx.draw_image_with_html_image_element(&video_chunk, 0.0, 0.0) {
                log!("error ", e);
            }
            video_chunk.unchecked_into::<VideoFrame>().close();
        }) as Box<dyn FnMut(JsValue)>);

        let error_screen = Closure::wrap(Box::new(move |e: JsValue| {
            log!(&e);
        }) as Box<dyn FnMut(JsValue)>);

        let screen_decoder = VideoDecoderWithBuffer::new(&VideoDecoderInit::new(
            error_screen.as_ref().unchecked_ref(),
            screen_output.as_ref().unchecked_ref(),
        ))
        .unwrap();
        screen_decoder.configure(&VideoDecoderConfig::new(VIDEO_CODEC));

        self.connected_peers.insert(
            email.clone(),
            ClientSubscription {
                video_decoder,
                audio_decoder,
                screen_decoder,
                waiting_for_video_keyframe: true,
                waiting_for_audio_keyframe: true,
                waiting_for_screen_keyframe: true,
                error_audio,
                error_video,
                error_screen,
                audio_output,
                video_output,
                screen_output,
            },
        );
        self.sorted_connected_peers_keys.push(email);
        self.sorted_connected_peers_keys.sort();
    }
}

// props for the video component
#[derive(Properties, Debug, PartialEq)]
pub struct UserVideoProps {
    pub id: String,
}

// user video functional component
#[function_component(UserVideo)]
fn user_video(props: &UserVideoProps) -> Html {
    // create use_effect hook that gets called only once and sets a thumbnail
    // for the user video
    let video_ref = use_state(NodeRef::default);
    let video_ref_clone = video_ref.clone();
    use_effect_with_deps(
        move |_| {
            // Set thumbnail for the video
            let video = (*video_ref_clone).cast::<HtmlCanvasElement>().unwrap();
            let ctx = video
                .get_context("2d")
                .unwrap()
                .unwrap()
                .unchecked_into::<CanvasRenderingContext2d>();
            ctx.clear_rect(0.0, 0.0, video.width() as f64, video.height() as f64);
            || ()
        },
        vec![props.id.clone()],
    );

    html! {
        <canvas ref={(*video_ref).clone()} id={props.id.clone()}></canvas>
    }
}<|MERGE_RESOLUTION|>--- conflicted
+++ resolved
@@ -198,11 +198,7 @@
             share_screen: false,
             mic_enabled: false,
             video_enabled: false,
-<<<<<<< HEAD
             webtransport_enabled,
-=======
-            webtransport_enabled: *WEBTRANSPORT_ENABLED,
->>>>>>> b6258039
             heartbeat: None,
             error: None,
             media_access_granted: false,
