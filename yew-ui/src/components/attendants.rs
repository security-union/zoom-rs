--- conflicted
+++ resolved
@@ -16,13 +16,8 @@
 use yew::prelude::*;
 use yew::virtual_dom::VNode;
 use yew::{html, Component, Context, Html};
-
-<<<<<<< HEAD
-=======
-use super::device_permissions::request_permissions;
 use super::icons::push_pin::PushPinIcon;
 
->>>>>>> 021d3af6
 #[derive(Debug)]
 pub enum WsAction {
     Connect(bool),
